--- conflicted
+++ resolved
@@ -3,21 +3,23 @@
 from causal_testing.testing.causal_test_result import CausalTestResult, TestValue
 from causal_testing.testing.estimators import LinearRegressionEstimator
 
+
 class TestCausalTestOutcome(unittest.TestCase):
     """Test the TestCausalTestOutcome basic methods."""
-<<<<<<< HEAD
+
     def setUp(self) -> None:
         self.estimator = LinearRegressionEstimator(
-=======
-
-    def test_None_ci(self):
-        test_value = TestValue(type="ate", value=0)
-        ctr = CausalTestResult(
             treatment="A",
             outcome="A",
             treatment_value=1,
             control_value=0,
             adjustment_set={},
+        )
+
+    def test_None_ci(self):
+        test_value = TestValue(type="ate", value=0)
+        ctr = CausalTestResult(
+            estimator=self.estimator,
             test_value=test_value,
             confidence_intervals=[None, None],
             effect_modifier_configuration=None,
@@ -36,21 +38,8 @@
     def test_empty_adjustment_set(self):
         test_value = TestValue(type="ate", value=0)
         ctr = CausalTestResult(
->>>>>>> 65765cba
-            treatment="A",
-            outcome="A",
-            treatment_value=1,
-            control_value=0,
-            adjustment_set={},
-<<<<<<< HEAD
-        )
-    def test_empty_adjustment_set(self):
-        ctr = CausalTestResult(
             estimator=self.estimator,
-            test_value=0,
-=======
             test_value=test_value,
->>>>>>> 65765cba
             confidence_intervals=None,
             effect_modifier_configuration=None,
         )
