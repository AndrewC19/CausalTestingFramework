--- conflicted
+++ resolved
@@ -1,18 +1,18 @@
 import unittest
 import os
 import networkx as nx
-from causal_testing.specification.causal_dag import CausalDAG, close_separator, list_all_min_sep
-from tests.test_helpers import create_temp_dir_if_non_existent, remove_temp_dir_if_existent
+from causal_testing.specification.causal_dag import (
+    CausalDAG,
+    close_separator,
+    list_all_min_sep,
+)
+from tests.test_helpers import (
+    create_temp_dir_if_non_existent,
+    remove_temp_dir_if_existent,
+)
 
 
 class TestCausalDAG(unittest.TestCase):
-<<<<<<< HEAD
-    def setUp(self) -> None:
-        self.dag_dir = "temp"
-        if not os.path.exists(self.dag_dir):
-            os.makedirs(self.dag_dir)
-        self.dag_dot_path = f"{self.dag_dir}/dag.dot"
-=======
 
     """
     Test the CausalDAG class for creation of Causal Directed Acyclic Graphs (DAGs).
@@ -23,8 +23,7 @@
 
     def setUp(self) -> None:
         temp_dir_path = create_temp_dir_if_non_existent()
-        self.dag_dot_path = os.path.join(temp_dir_path, 'dag.dot')
->>>>>>> 3da4617e
+        self.dag_dot_path = os.path.join(temp_dir_path, "dag.dot")
         dag_dot = """digraph G { A -> B; B -> C; D -> A; D -> C}"""
         f = open(self.dag_dot_path, "w")
         f.write(dag_dot)
@@ -33,17 +32,10 @@
     def test_valid_causal_dag(self):
         """Test whether the Causal DAG is valid."""
         causal_dag = CausalDAG(self.dag_dot_path)
-<<<<<<< HEAD
+        print(causal_dag)
         assert list(causal_dag.graph.nodes) == ["A", "B", "C", "D"] and list(
             causal_dag.graph.edges
         ) == [("A", "B"), ("B", "C"), ("D", "A"), ("D", "C")]
-=======
-        print(causal_dag)
-        assert list(causal_dag.graph.nodes) == ['A', 'B', 'C', 'D'] and list(causal_dag.graph.edges) == [('A', 'B'),
-                                                                                                         ('B', 'C'),
-                                                                                                         ('D', 'A'),
-                                                                                                         ('D', 'C')]
->>>>>>> 3da4617e
 
     def test_invalid_causal_dag(self):
         """Test whether a cycle-containing directed graph is an invalid causal DAG."""
@@ -61,28 +53,17 @@
 
 class TestDAGIdentification(unittest.TestCase):
 
-<<<<<<< HEAD
-class TestGraphTransformations(unittest.TestCase):
+    """
+    Test the Causal DAG identification algorithms and supporting algorithms.
+    """
+
     def setUp(self) -> None:
-        self.dag_dir = "temp"
-        if not os.path.exists(self.dag_dir):
-            os.makedirs(self.dag_dir)
-        self.dag_dot_path = f"{self.dag_dir}/dag.dot"
+        temp_dir_path = create_temp_dir_if_non_existent()
+        self.dag_dot_path = os.path.join(temp_dir_path, "dag.dot")
         dag_dot = (
             """digraph G { X1->X2;X2->V;X2->D1;X2->D2;D1->Y;D1->D2;Y->D3;Z->X2;Z->Y;}"""
         )
         f = open(self.dag_dot_path, "w")
-=======
-    """
-    Test the Causal DAG identification algorithms and supporting algorithms.
-    """
-
-    def setUp(self) -> None:
-        temp_dir_path = create_temp_dir_if_non_existent()
-        self.dag_dot_path = os.path.join(temp_dir_path, 'dag.dot')
-        dag_dot = """digraph G { X1->X2;X2->V;X2->D1;X2->D2;D1->Y;D1->D2;Y->D3;Z->X2;Z->Y;}"""
-        f = open(self.dag_dot_path, 'w')
->>>>>>> 3da4617e
         f.write(dag_dot)
         f.close()
 
@@ -111,7 +92,6 @@
         causal_dag = CausalDAG(self.dag_dot_path)
         xs, ys, zs = ["X1", "X2"], ["Y"], ["Z"]
         proper_backdoor_graph = causal_dag.get_proper_backdoor_graph(xs, ys)
-<<<<<<< HEAD
         self.assertTrue(
             causal_dag.constructive_backdoor_criterion(
                 proper_backdoor_graph, xs, ys, zs
@@ -121,18 +101,10 @@
     def test_constructive_backdoor_criterion_should_not_hold_not_d_separator_in_proper_backdoor_graph(
         self,
     ):
-        """ Test whether the constructive criterion holds when the adjustment set Z is not a d-separator in the proper
-        back-door graph. """
-=======
-        self.assertTrue(causal_dag.constructive_backdoor_criterion(proper_backdoor_graph, xs, ys, zs))
-
-    def test_constructive_backdoor_criterion_should_not_hold_not_d_separator_in_proper_backdoor_graph(self):
         """Test whether the constructive criterion fails when the adjustment set is not a d-separator."""
->>>>>>> 3da4617e
         causal_dag = CausalDAG(self.dag_dot_path)
         xs, ys, zs = ["X1", "X2"], ["Y"], ["V"]
         proper_backdoor_graph = causal_dag.get_proper_backdoor_graph(xs, ys)
-<<<<<<< HEAD
         self.assertFalse(
             causal_dag.constructive_backdoor_criterion(
                 proper_backdoor_graph, xs, ys, zs
@@ -142,15 +114,8 @@
     def test_constructive_backdoor_criterion_should_not_hold_descendent_of_proper_causal_path(
         self,
     ):
-        """ Test whether the constructive criterion holds when the adjustment set Z contains a descendent of a variable
-        on a proper causal path between X and Y. """
-=======
-        self.assertFalse(causal_dag.constructive_backdoor_criterion(proper_backdoor_graph, xs, ys, zs))
-
-    def test_constructive_backdoor_criterion_should_not_hold_descendent_of_proper_causal_path(self):
         """Test whether the constructive criterion holds when the adjustment set Z contains a descendent of a variable
         on a proper causal path between X and Y."""
->>>>>>> 3da4617e
         causal_dag = CausalDAG(self.dag_dot_path)
         xs, ys, zs = ["X1", "X2"], ["Y"], ["D1"]
         proper_backdoor_graph = causal_dag.get_proper_backdoor_graph(xs, ys)
@@ -163,83 +128,105 @@
     def test_is_min_adjustment_for_min_adjustment(self):
         """Test whether is_min_adjustment can correctly test whether the minimum adjustment set is minimal."""
         causal_dag = CausalDAG(self.dag_dot_path)
-        xs, ys, zs = ['X1', 'X2'], ['Y'], {'Z'}
+        xs, ys, zs = ["X1", "X2"], ["Y"], {"Z"}
         self.assertTrue(causal_dag.adjustment_set_is_minimal(xs, ys, zs))
 
     def test_is_min_adjustment_for_not_min_adjustment(self):
         """Test whether is_min_adjustment can correctly test whether the minimum adjustment set is not minimal."""
         causal_dag = CausalDAG(self.dag_dot_path)
-        xs, ys, zs = ['X1', 'X2'], ['Y'], {'Z', 'V'}
+        xs, ys, zs = ["X1", "X2"], ["Y"], {"Z", "V"}
         self.assertFalse(causal_dag.adjustment_set_is_minimal(xs, ys, zs))
 
     def test_is_min_adjustment_for_invalid_adjustment(self):
         """Test whether is min_adjustment can correctly identify that the minimum adjustment set is invalid."""
         causal_dag = CausalDAG(self.dag_dot_path)
-        xs, ys, zs = ['X1', 'X2'], ['Y'], set()
+        xs, ys, zs = ["X1", "X2"], ["Y"], set()
         self.assertRaises(ValueError, causal_dag.adjustment_set_is_minimal, xs, ys, zs)
 
     def test_get_ancestor_graph_of_causal_dag(self):
         """Test whether get_ancestor_graph converts a CausalDAG to the correct ancestor graph."""
         causal_dag = CausalDAG(self.dag_dot_path)
-        xs, ys = ['X1', 'X2'], ['Y']
+        xs, ys = ["X1", "X2"], ["Y"]
         ancestor_graph = causal_dag.get_ancestor_graph(xs, ys)
-        self.assertEqual(list(ancestor_graph.graph.nodes), ['X1', 'X2', 'D1', 'Y', 'Z'])
-        self.assertEqual(list(ancestor_graph.graph.edges), [('X1', 'X2'), ('X2', 'D1'), ('D1', 'Y'), ('Z', 'X2'),
-                                                            ('Z', 'Y')])
+        self.assertEqual(list(ancestor_graph.graph.nodes), ["X1", "X2", "D1", "Y", "Z"])
+        self.assertEqual(
+            list(ancestor_graph.graph.edges),
+            [("X1", "X2"), ("X2", "D1"), ("D1", "Y"), ("Z", "X2"), ("Z", "Y")],
+        )
 
     def test_get_ancestor_graph_of_proper_backdoor_graph(self):
         """Test whether get_ancestor_graph converts a CausalDAG to the correct proper back-door graph."""
         causal_dag = CausalDAG(self.dag_dot_path)
-        xs, ys = ['X1', 'X2'], ['Y']
+        xs, ys = ["X1", "X2"], ["Y"]
         proper_backdoor_graph = causal_dag.get_proper_backdoor_graph(xs, ys)
         ancestor_graph = proper_backdoor_graph.get_ancestor_graph(xs, ys)
-        self.assertEqual(list(ancestor_graph.graph.nodes), ['X1', 'X2', 'D1', 'Y', 'Z'])
-        self.assertEqual(list(ancestor_graph.graph.edges), [('X1', 'X2'), ('D1', 'Y'), ('Z', 'X2'), ('Z', 'Y')])
+        self.assertEqual(list(ancestor_graph.graph.nodes), ["X1", "X2", "D1", "Y", "Z"])
+        self.assertEqual(
+            list(ancestor_graph.graph.edges),
+            [("X1", "X2"), ("D1", "Y"), ("Z", "X2"), ("Z", "Y")],
+        )
 
     def test_enumerate_minimal_adjustment_sets(self):
         """Test whether enumerate_minimal_adjustment_sets lists all possible minimum sized adjustment sets."""
         causal_dag = CausalDAG(self.dag_dot_path)
-        xs, ys = ['X1', 'X2'], ['Y']
+        xs, ys = ["X1", "X2"], ["Y"]
         adjustment_sets = causal_dag.enumerate_minimal_adjustment_sets(xs, ys)
-        self.assertEqual([{'Z'}], adjustment_sets)
+        self.assertEqual([{"Z"}], adjustment_sets)
 
     def test_enumerate_minimal_adjustment_sets_multiple(self):
         """Test whether enumerate_minimal_adjustment_sets lists all minimum adjustment sets if multiple are possible."""
         causal_dag = CausalDAG()
-        causal_dag.graph.add_edges_from([('X1', 'X2'),
-                                         ('X2', 'V'),
-                                         ('Z1', 'X2'),
-                                         ('Z1', 'Z2'),
-                                         ('Z2', 'Z3'),
-                                         ('Z3', 'Y'),
-                                         ('D1', 'Y'),
-                                         ('D1', 'D2'),
-                                         ('Y', 'D3')])
-        xs, ys = ['X1', 'X2'], ['Y']
+        causal_dag.graph.add_edges_from(
+            [
+                ("X1", "X2"),
+                ("X2", "V"),
+                ("Z1", "X2"),
+                ("Z1", "Z2"),
+                ("Z2", "Z3"),
+                ("Z3", "Y"),
+                ("D1", "Y"),
+                ("D1", "D2"),
+                ("Y", "D3"),
+            ]
+        )
+        xs, ys = ["X1", "X2"], ["Y"]
         adjustment_sets = causal_dag.enumerate_minimal_adjustment_sets(xs, ys)
-        set_of_adjustment_sets = set(frozenset(min_separator) for min_separator in adjustment_sets)
-        self.assertEqual({frozenset({'Z1'}), frozenset({'Z2'}), frozenset({'Z3'})}, set_of_adjustment_sets)
+        set_of_adjustment_sets = set(
+            frozenset(min_separator) for min_separator in adjustment_sets
+        )
+        self.assertEqual(
+            {frozenset({"Z1"}), frozenset({"Z2"}), frozenset({"Z3"})},
+            set_of_adjustment_sets,
+        )
 
     def test_enumerate_minimal_adjustment_sets_two_adjustments(self):
         """Test whether enumerate_minimal_adjustment_sets lists all possible minimum adjustment sets of arity two."""
         causal_dag = CausalDAG()
-        causal_dag.graph.add_edges_from([('X1', 'X2'),
-                                         ('X2', 'V'),
-                                         ('Z1', 'X2'),
-                                         ('Z1', 'Z2'),
-                                         ('Z2', 'Z3'),
-                                         ('Z3', 'Y'),
-                                         ('D1', 'Y'),
-                                         ('D1', 'D2'),
-                                         ('Y', 'D3'),
-                                         ('Z4', 'X1'),
-                                         ('Z4', 'Y'),
-                                         ('X2', 'D1')])
-        xs, ys = ['X1', 'X2'], ['Y']
+        causal_dag.graph.add_edges_from(
+            [
+                ("X1", "X2"),
+                ("X2", "V"),
+                ("Z1", "X2"),
+                ("Z1", "Z2"),
+                ("Z2", "Z3"),
+                ("Z3", "Y"),
+                ("D1", "Y"),
+                ("D1", "D2"),
+                ("Y", "D3"),
+                ("Z4", "X1"),
+                ("Z4", "Y"),
+                ("X2", "D1"),
+            ]
+        )
+        xs, ys = ["X1", "X2"], ["Y"]
         adjustment_sets = causal_dag.enumerate_minimal_adjustment_sets(xs, ys)
-        set_of_adjustment_sets = set(frozenset(min_separator) for min_separator in adjustment_sets)
-        self.assertEqual({frozenset({'Z1', 'Z4'}), frozenset({'Z2', 'Z4'}), frozenset({'Z3', 'Z4'})},
-                         set_of_adjustment_sets)
+        set_of_adjustment_sets = set(
+            frozenset(min_separator) for min_separator in adjustment_sets
+        )
+        self.assertEqual(
+            {frozenset({"Z1", "Z4"}), frozenset({"Z2", "Z4"}), frozenset({"Z3", "Z4"})},
+            set_of_adjustment_sets,
+        )
 
     def tearDown(self) -> None:
         remove_temp_dir_if_existent()
@@ -250,34 +237,44 @@
     """
     Test the graph algorithms designed for the undirected graph variants of a Causal DAG.
 
-<<<<<<< HEAD
-if __name__ == "__main__":
-    unittest.main()
-=======
     During the identification process, a Causal DAG is converted into several forms of undirected graph which allow for
     more efficient computation of minimal separators. This suite of tests covers the two main algorithms applied to
     these forms of undirected graphs (ancestor and moral graphs): close_separator and list_all_min_sep."""
 
     def setUp(self) -> None:
         self.graph = nx.Graph()
-        self.graph.add_edges_from([('a', 2), ('a', 3), (2, 4), (3, 5), (3, 4), (4, 'b'), (5, 'b')])
-        self.treatment_node = 'a'
-        self.outcome_node = 'b'
-        self.treatment_node_set = {'a'}
-        self.outcome_node_set = set(nx.neighbors(self.graph, 'b'))
-        self.outcome_node_set.add('b')
+        self.graph.add_edges_from(
+            [("a", 2), ("a", 3), (2, 4), (3, 5), (3, 4), (4, "b"), (5, "b")]
+        )
+        self.treatment_node = "a"
+        self.outcome_node = "b"
+        self.treatment_node_set = {"a"}
+        self.outcome_node_set = set(nx.neighbors(self.graph, "b"))
+        self.outcome_node_set.add("b")
 
     def test_close_separator(self):
         """Test whether close_separator correctly identifies the close separator of {2,3} in the undirected graph."""
-        result = close_separator(self.graph, self.treatment_node, self.outcome_node, self.treatment_node_set)
+        result = close_separator(
+            self.graph, self.treatment_node, self.outcome_node, self.treatment_node_set
+        )
         self.assertEqual({2, 3}, result)
 
     def test_list_all_min_sep(self):
         """Test whether list_all_min_sep finds all minimal separators for the undirected graph relative to a and b."""
-        min_separators = list(list_all_min_sep(self.graph, self.treatment_node, self.outcome_node,
-                                               self.treatment_node_set, self.outcome_node_set))
+        min_separators = list(
+            list_all_min_sep(
+                self.graph,
+                self.treatment_node,
+                self.outcome_node,
+                self.treatment_node_set,
+                self.outcome_node_set,
+            )
+        )
 
         # Convert list of sets to set of frozen sets for comparison
-        min_separators = set(frozenset(min_separator) for min_separator in min_separators)
-        self.assertEqual({frozenset({2, 3}), frozenset({3, 4}), frozenset({4, 5})}, min_separators)
->>>>>>> 3da4617e
+        min_separators = set(
+            frozenset(min_separator) for min_separator in min_separators
+        )
+        self.assertEqual(
+            {frozenset({2, 3}), frozenset({3, 4}), frozenset({4, 5})}, min_separators
+        )