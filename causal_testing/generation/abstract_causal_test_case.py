import logging

import lhsmdu
import pandas as pd
import z3
from scipy import stats
import itertools

from causal_testing.specification.scenario import Scenario
from causal_testing.specification.variable import Variable
from causal_testing.testing.causal_test_case import CausalTestCase
from causal_testing.testing.causal_test_outcome import CausalTestOutcome
from causal_testing.testing.base_test_case import BaseTestCase

from enum import Enum

logger = logging.getLogger(__name__)


class AbstractCausalTestCase:
    """
    An abstract test case serves as a generator for concrete test cases. Instead of having concrete control
    and treatment values, we instead just specify the intervention and the treatment variables. This then
    enables potentially infinite concrete test cases to be generated between different values of the treatment.
    """

    def __init__(
        self,
        scenario: Scenario,
        intervention_constraints: set[z3.ExprRef],
        treatment_variable: Variable,
        expected_causal_effect: dict[Variable:CausalTestOutcome],
        effect_modifiers: set[Variable] = None,
        estimate_type: str = "ate",
        effect: str = "total",
    ):
        if treatment_variable not in scenario.variables.values():
            raise ValueError(
                "Treatment variables must be a subset of variables."
                + f" Instead got:\ntreatment_variables={treatment_variable}\nvariables={scenario.variables}"
            )

        assert len(expected_causal_effect) == 1, "We currently only support tests with one causal outcome"

        self.scenario = scenario
        self.intervention_constraints = intervention_constraints
        self.treatment_variable = treatment_variable
        self.expected_causal_effect = expected_causal_effect
        self.estimate_type = estimate_type
        self.effect = effect

        if effect_modifiers is not None:
            self.effect_modifiers = effect_modifiers
        else:
            self.effect_modifiers = {}

    def __str__(self):
        outcome_string = " and ".join(
            [f"the effect on {var} should be {str(effect)}" for var, effect in self.expected_causal_effect.items()]
        )
        return f"When we apply intervention {self.intervention_constraints}, {outcome_string}"

    def datapath(self):
        def sanitise(string):
            return "".join([x for x in string if x.isalnum()])

        return (
            sanitise("-".join([str(c) for c in self.intervention_constraints]))
            + "_"
            + "-".join([f"{v.name}_{e}" for v, e in self.expected_causal_effect.items()])
            + ".csv"
        )

    def _generate_concrete_tests(
        self, sample_size: int, rct: bool = False, seed: int = 0
    ) -> tuple[list[CausalTestCase], pd.DataFrame]:
        """Generates a list of `num` concrete test cases.

        :param sample_size: The number of strata to use for Latin hypercube sampling. Where no target_ks_score is
        provided, this corresponds to the number of test cases to generate. Where target_ks_score is provided, the
        number of test cases will be a multiple of this.
        :param rct: Whether we're running an RCT, i.e. whether to add the treatment run to the concrete runs.
        :param seed: Random seed for reproducability.
        :return: A list of causal test cases and a dataframe representing the required model run configurations.
        :rtype: ([CausalTestCase], pd.DataFrame)
        """

        concrete_tests = []
        runs = []
        run_columns = sorted([v.name for v in self.scenario.variables.values() if v.distribution])

        # Generate the Latin Hypercube samples and put into a dataframe
        # lhsmdu.setRandomSeed(seed+i)
        samples = pd.DataFrame(
            lhsmdu.sample(len(run_columns), sample_size, randomSeed=seed).T,
            columns=run_columns,
        )
        # Project the samples to the variables' distributions
        for name in run_columns:
            var = self.scenario.variables[name]
            samples[var.name] = lhsmdu.inverseTransformSample(var.distribution, samples[var.name])

        for index, row in samples.iterrows():
            optimizer = z3.Optimize()
            for c in self.scenario.constraints:
                optimizer.assert_and_track(c, str(c))
            for c in self.intervention_constraints:
                optimizer.assert_and_track(c, str(c))

            for v in run_columns:
                optimizer.add_soft(
                    self.scenario.variables[v].z3
                    == self.scenario.variables[v].z3_val(self.scenario.variables[v].z3, row[v])
                )

            if optimizer.check() == z3.unsat:
                logger.warning(
                    "Satisfiability of test case was unsat.\n" "Constraints \n %s \n Unsat core %s",
                    optimizer,
                    optimizer.unsat_core(),
                )
            model = optimizer.model()

            base_test_case = BaseTestCase(
                treatment_variable=self.treatment_variable,
                outcome_variable=list(self.expected_causal_effect.keys())[0],
                effect=self.effect,
            )

            concrete_test = CausalTestCase(
                base_test_case=base_test_case,
                control_value=self.treatment_variable.cast(model[self.treatment_variable.z3]),
                treatment_value=self.treatment_variable.cast(
                    model[self.scenario.treatment_variables[self.treatment_variable.name].z3]
                ),
                expected_causal_effect=list(self.expected_causal_effect.values())[0],
                estimate_type=self.estimate_type,
                effect_modifier_configuration={v: v.cast(model[v.z3]) for v in self.effect_modifiers},
            )

            for v in self.scenario.inputs():
                if row[v.name] != v.cast(model[v.z3]):
                    constraints = "\n  ".join([str(c) for c in self.scenario.constraints if v.name in str(c)])
                    logger.warning(
                        f"Unable to set variable {v.name} to {row[v.name]} because of constraints\n"
                        + f"{constraints}\nUsing value {v.cast(model[v.z3])} instead in test\n{concrete_test}"
                    )

<<<<<<< HEAD
            concrete_tests.append(concrete_test)
            # Control run
            control_run = {
                v.name: v.cast(model[v.z3]) for v in self.scenario.variables.values() if v.name in run_columns
            }
            control_run["bin"] = index
            runs.append(control_run)
            # Treatment run
            if rct:
                treatment_run = control_run.copy()
                treatment_run.update({concrete_test.treatment_variable.name: concrete_test.treatment_value})
                # treatment_run.update({k.name: v for k, v in concrete_test.treatment_input_configuration.items()})
                treatment_run["bin"] = index
                runs.append(treatment_run)
=======
            if not any([vars(t) == vars(concrete_test) for t in concrete_tests]):
                concrete_tests.append(concrete_test)
                # Control run
                control_run = {
                    v.name: v.cast(model[v.z3]) for v in self.scenario.variables.values() if v.name in run_columns
                }
                control_run["bin"] = index
                runs.append(control_run)
                # Treatment run
                if rct:
                    treatment_run = control_run.copy()
                    treatment_run.update({k.name: v for k, v in concrete_test.treatment_input_configuration.items()})
                    treatment_run["bin"] = index
                    runs.append(treatment_run)
>>>>>>> 92b6250b

        return concrete_tests, pd.DataFrame(runs, columns=run_columns + ["bin"])

    def generate_concrete_tests(
        self,
        sample_size: int,
        target_ks_score: float = None,
        rct: bool = False,
        seed: int = 0,
        hard_max: int = 1000,
    ) -> tuple[list[CausalTestCase], pd.DataFrame]:
        """Generates a list of `num` concrete test cases.

        :param sample_size: The number of strata to use for Latin hypercube sampling. Where no target_ks_score is
        provided, this corresponds to the number of test cases to generate. Where target_ks_score is provided, the
        number of test cases will be a multiple of this.
        :param target_ks_score: The target KS score. A value in range [0, 1] with lower values representing a higher
        confidence and requireing more tests to achieve. A value of 0.05 is recommended.
        TODO: Make this more flexible so we're not restricting ourselves just to the KS test.
        :param rct: Whether we're running an RCT, i.e. whether to add the treatment run to the concrete runs.
        :param seed: Random seed for reproducability.
        :param hard_max: Number of iterations to run for before timing out if target_ks_score cannot be reached.
        :return: A list of causal test cases and a dataframe representing the required model run configurations.
        :rtype: ([CausalTestCase], pd.DataFrame)
        """

        if target_ks_score is not None:
            assert 0 <= target_ks_score <= 1, "target_ks_score must be between 0 and 1."
        else:
            hard_max = 1

        concrete_tests = []
        runs = pd.DataFrame()
        ks_stats = []

        pre_break = False
        for i in range(hard_max):
            concrete_tests_, runs_ = self._generate_concrete_tests(sample_size, rct, seed + i)
            for t_ in concrete_tests_:
                if not any([vars(t_) == vars(t) for t in concrete_tests]):
                    concrete_tests.append(t_)
            runs = pd.concat([runs, runs_])
            assert concrete_tests_ not in concrete_tests, "Duplicate entries unlikely unless something went wrong"

            control_configs = pd.DataFrame([{test.treatment_variable: test.control_value} for test in concrete_tests])
            ks_stats = {
                var: stats.kstest(control_configs[var], var.distribution.cdf).statistic
                for var in control_configs.columns
            }
            # Putting treatment and control values in messes it up because the two are not independent...
            # This is potentially problematic as constraints might mean we don't get good coverage if we use control
            # values alone
            # We might then need to carefully craft our _control value_ generating distributions so that we can get
            # good coverage
            # without the generated treatment values violating any constraints.

            # treatment_configs = pd.DataFrame([test.treatment_input_configuration for test in concrete_tests])
            # both_configs = pd.concat([control_configs, treatment_configs])
            # ks_stats = {var: stats.kstest(both_configs[var], var.distribution.cdf).statistic for var in
            # both_configs.columns}
            effect_modifier_configs = pd.DataFrame([test.effect_modifier_configuration for test in concrete_tests])
            ks_stats.update(
                {
                    var: stats.kstest(effect_modifier_configs[var], var.distribution.cdf).statistic
                    for var in effect_modifier_configs.columns
                }
            )
            control_values = [test.control_input_configuration[self.treatment_variable] for test in concrete_tests]
            treatment_values = [test.treatment_input_configuration[self.treatment_variable] for test in concrete_tests]

            if self.treatment_variable.datatype is bool and set([(True, False), (False, True)]).issubset(
                set(zip(control_values, treatment_values))
            ):
                pre_break = True
                break
            if issubclass(self.treatment_variable.datatype, Enum) and set(
                {
                    (x, y)
                    for x, y in itertools.product(self.treatment_variable.datatype, self.treatment_variable.datatype)
                    if x != y
                }
            ).issubset(zip(control_values, treatment_values)):
                pre_break = True
                break
            elif target_ks_score and all((stat <= target_ks_score for stat in ks_stats.values())):
                pre_break = True
                break

        if target_ks_score is not None and not pre_break:
            logger.error(
                "Hard max reached but could not achieve target ks_score of %s. Got %s. Generated %s distinct tests",
                target_ks_score,
                ks_stats,
                len(concrete_tests),
            )
        return concrete_tests, runs<|MERGE_RESOLUTION|>--- conflicted
+++ resolved
@@ -146,22 +146,7 @@
                         + f"{constraints}\nUsing value {v.cast(model[v.z3])} instead in test\n{concrete_test}"
                     )
 
-<<<<<<< HEAD
-            concrete_tests.append(concrete_test)
-            # Control run
-            control_run = {
-                v.name: v.cast(model[v.z3]) for v in self.scenario.variables.values() if v.name in run_columns
-            }
-            control_run["bin"] = index
-            runs.append(control_run)
-            # Treatment run
-            if rct:
-                treatment_run = control_run.copy()
-                treatment_run.update({concrete_test.treatment_variable.name: concrete_test.treatment_value})
-                # treatment_run.update({k.name: v for k, v in concrete_test.treatment_input_configuration.items()})
-                treatment_run["bin"] = index
-                runs.append(treatment_run)
-=======
+
             if not any([vars(t) == vars(concrete_test) for t in concrete_tests]):
                 concrete_tests.append(concrete_test)
                 # Control run
@@ -173,10 +158,10 @@
                 # Treatment run
                 if rct:
                     treatment_run = control_run.copy()
-                    treatment_run.update({k.name: v for k, v in concrete_test.treatment_input_configuration.items()})
+                    treatment_run.update({concrete_test.treatment_variable.name: concrete_test.treatment_value})
                     treatment_run["bin"] = index
                     runs.append(treatment_run)
->>>>>>> 92b6250b
+
 
         return concrete_tests, pd.DataFrame(runs, columns=run_columns + ["bin"])
 
