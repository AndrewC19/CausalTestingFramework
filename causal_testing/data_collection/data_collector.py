from abc import ABC, abstractmethod
from causal_testing.specification.causal_specification import Scenario

from typing import Union
import pandas as pd
import z3

import logging
logger = logging.getLogger(__name__)


class DataCollector(ABC):
    @abstractmethod
    def collect_data(self, **kwargs) -> pd.DataFrame:
        """
        Populate the dataframe with execution data.
        :return df: A pandas dataframe containing execution data for the system-under-test.
        """
        pass


class ExperimentalDataCollector(DataCollector):
    """
    Users should implement these methods to collect data from their system directly.
    """

    def __init__(
        self,
        control_input_configuration: dict,
        treatment_input_configuration: dict,
        n_repeats: int = 1,
    ):
        super().__init__()
        self.control_input_configuration = control_input_configuration
        self.treatment_input_configuration = treatment_input_configuration
        self.n_repeats = n_repeats

    @abstractmethod
    def collect_data(self, **kwargs) -> pd.DataFrame:
        """
        Populate the dataframe with execution data.
        :return df: A pandas dataframe containing execution data for the system-under-test in both control and treatment
        executions.
        """
        control_df = self.run_system_with_input_configuration(
            self.control_input_configuration
        )
        treatment_df = self.run_system_with_input_configuration(
            self.treatment_input_configuration
        )
        return pd.concat([control_df, treatment_df], keys=["control", "treatment"])

    @abstractmethod
    def run_system_with_input_configuration(
        self, input_configuration: dict
    ) -> pd.DataFrame:
        """
        Run the system with a given input configuration and return the resulting execution data.
        :param input_configuration: A dictionary which maps a subset of inputs to values.
        :return df: A pandas dataframe containing execution data obtained by executing the system-under-test with the
        specified input configuration.
        """
        pass


class ObservationalDataCollector(DataCollector):
    def __init__(self, scenario: Scenario):
        super().__init__()
        self.scenario = scenario

    def collect_data(self, csv_path: str, **kwargs) -> pd.DataFrame:
        """
        Read a csv containing execution data for the system-under-test into a pandas dataframe and filter to remove any
        data which does is invalid for the scenario-under-test. Data is invalid if it does not meet the constraints
        outlined in the scenario-under-test (Scenario).
        :param csv_path: Path to the csv containing execution data.
        :return scenario_execution_data_df: A pandas dataframe containing execution data that is valid for the
        scenario-under-test.
        """
        execution_data_df = pd.read_csv(csv_path, **kwargs)
        scenario_execution_data_df = self.filter_valid_data(execution_data_df)
        return scenario_execution_data_df

    def filter_valid_data(self, data: pd.DataFrame) -> pd.DataFrame:
        """
        Check is execution data is valid for the scenario-under-test. Data is invalid if it does not meet the
        constraints imposed in the scenario-under-test (Scenario).
        :param execution_data_df: A pandas dataframe containing execution data from the system-under-test.
        :return:
        """

        # Check positivity
<<<<<<< HEAD
        if not variables.issubset(data.columns):
            missing_variables = variables - set(data.columns)
=======
        if not self.scenario.variables.issubset(execution_data_df.columns):
            missing_variables = self.scenario.variables - set(execution_data_df.columns)
>>>>>>> af210174
            raise IndexError(
                f"Positivity violation: missing data for variables {missing_variables}."
            )

        # Check all variables declared in the modelling scenario
        # TODO: @andrewc19, does this have a name?
        if not set(data.columns).issubset(variables):
            missing_variables = set(data.columns) - set(variables)
            raise IndexError(
                f"Variables {missing_variables} not declared in the modelling scenario."
            )

        # For each row, does it satisfy the constraints?
        solver = z3.Solver()
        solver.add(self.scenario.constraints)
        sat = []
        for _, row in data.iterrows():
            solver.push()
            # Need to explicitly cast variables to their specified type. Z3 will not take e.g. np.int64 to be an int.
            model = [self.scenario.variables[var].z3 == self.scenario.variables[var].cast(row[var]) for var in data.columns]
            solver.add(model)
            sat.append(solver.check() == z3.sat)
            solver.pop()

        # Strip out rows which violate the constraints
        satisfying_data = data.copy()
        satisfying_data["sat"] = sat
        satisfying_data = satisfying_data.loc[satisfying_data["sat"]]
        satisfying_data = satisfying_data.drop("sat", axis=1)

        # How many rows did we drop?
        size_diff = len(data) - len(satisfying_data)
        if size_diff > 0:
            # TODO: Why does this print out many many times?
            logger.warn(f"Discarded {size_diff} values due to constraint violations.")
        return satisfying_data<|MERGE_RESOLUTION|>--- conflicted
+++ resolved
@@ -90,20 +90,16 @@
         """
 
         # Check positivity
-<<<<<<< HEAD
-        if not variables.issubset(data.columns):
-            missing_variables = variables - set(data.columns)
-=======
-        if not self.scenario.variables.issubset(execution_data_df.columns):
-            missing_variables = self.scenario.variables - set(execution_data_df.columns)
->>>>>>> af210174
+        scenario_variables = set(self.scenario.variables)
+        if not scenario_variables.issubset(data.columns):
+            missing_variables = scenario_variables - set(data.columns)
             raise IndexError(
                 f"Positivity violation: missing data for variables {missing_variables}."
             )
 
         # Check all variables declared in the modelling scenario
         # TODO: @andrewc19, does this have a name?
-        if not set(data.columns).issubset(variables):
+        if not set(data.columns).issubset(scenario_variables):
             missing_variables = set(data.columns) - set(variables)
             raise IndexError(
                 f"Variables {missing_variables} not declared in the modelling scenario."
