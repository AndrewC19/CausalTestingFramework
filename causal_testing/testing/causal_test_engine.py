--- conflicted
+++ resolved
@@ -1,6 +1,6 @@
 import pandas as pd
 import logging
-from causal_testing.data_collection.data_collector import DataCollector
+from causal_testing.data_collection.data_collector import ExperimentalDataCollector, ObservationalDataCollector
 from causal_testing.testing.causal_test_case import CausalTestCase
 from causal_testing.testing.causal_test_outcome import CausalTestResult
 from causal_testing.specification.causal_specification import CausalSpecification
@@ -29,10 +29,8 @@
         had the anticipated causal effect. This should assign a pass/fail value to the CausalTestResult.
     """
 
-    def __init__(self, causal_test_case: CausalTestCase, causal_specification: CausalSpecification,
-                 data_collector: DataCollector):
+    def __init__(self, causal_test_case: CausalTestCase, causal_specification: CausalSpecification):
         self.causal_test_case = causal_test_case
-<<<<<<< HEAD
         if self.causal_test_case.intervention is not None:
             self.treatment_variables = list(self.causal_test_case.intervention.treatment_variables)
         else:
@@ -42,14 +40,9 @@
             self.treatment_variables = list(self.causal_test_case.control_input_configuration)
 
         self.casual_dag, self.scenario = causal_specification.causal_dag, causal_specification.scenario
-=======
-        self.casual_dag = causal_specification.causal_dag
-        self.scenario = causal_specification.scenario
-        self.data_collector = data_collector
->>>>>>> 1a4e39e5
         self.scenario_execution_data_df = pd.DataFrame()
 
-    def load_data(self, n_repeats: int = 1, **kwargs):
+    def load_data(self, observational_data_path: str = None, n_repeats: int = 1, **kwargs):
         """ Load execution data corresponding to the causal test case into a pandas dataframe and return the minimal
         adjustment set.
 
@@ -64,16 +57,27 @@
         After the data is loaded, both are treated in the same way and, provided the identifiability and modelling
         assumptions hold, can be used to estimate the causal effect for the causal test case.
 
+        :param observational_data_path: An optional path to a csv containing observational data.
         :param n_repeats: An optional int which specifies the number of times to run a causal test case in the
         experimental case.
         :return self: Update the causal test case's execution data dataframe.
         :return minimal_adjustment_set: The smallest set of variables which can be adjusted for to obtain a causal
         estimate as opposed to a purely associational estimate.
         """
-        self.scenario_execution_data_df = self.data_collector.collect_data(**kwargs)
+
+        if observational_data_path:
+            observational_data_collector = ObservationalDataCollector(self.scenario, observational_data_path)
+            scenario_execution_data_df = observational_data_collector.collect_data(**kwargs)
+        else:
+            experimental_data_collector = ExperimentalDataCollector(self.causal_test_case.control_input_configuration,
+                                                                    self.causal_test_case.treatment_input_configuration,
+                                                                    n_repeats=n_repeats)
+            scenario_execution_data_df = experimental_data_collector.collect_data()
+
+        self.scenario_execution_data_df = scenario_execution_data_df
         minimal_adjustment_sets = self.casual_dag.enumerate_minimal_adjustment_sets(
-                self.causal_test_case.get_treatment_variables(),
-                self.causal_test_case.get_outcome_variables()
+                [v.name for v in self.treatment_variables],
+                [v.name for v in self.causal_test_case.outcome_variables]
             )
         minimal_adjustment_set = min(minimal_adjustment_sets, key=len)
         return minimal_adjustment_set
@@ -97,11 +101,13 @@
         """
         if self.scenario_execution_data_df.empty:
             raise Exception('No data has been loaded. Please call load_data prior to executing a causal test case.')
-<<<<<<< HEAD
         treatments = [v.name for v in self.treatment_variables]
         outcomes = [v.name for v in self.causal_test_case.outcome_variables]
         minimal_adjustment_sets = self.casual_dag.enumerate_minimal_adjustment_sets(treatments, outcomes)
         minimal_adjustment_set = min(minimal_adjustment_sets, key=len)
+
+        print("treatments", "outcomes", "minimal_adjustment_set")
+        print(treatments, outcomes, minimal_adjustment_set)
 
         minimal_adjustment_set = minimal_adjustment_set - {v.name for v in self.causal_test_case.control_input_configuration}
         minimal_adjustment_set = minimal_adjustment_set - {v.name for v in self.causal_test_case.outcome_variables}
@@ -115,20 +121,24 @@
             raise Exception('POSITIVITY VIOLATION -- Cannot proceed.')
 
         # TODO: Some estimators also return the CATE. Find the best way to add this into the causal test engine.
-=======
-        estimator.df = self.scenario_execution_data_df
->>>>>>> 1a4e39e5
         if estimate_type == 'cate':
             if not hasattr(estimator, 'estimate_cates'):
                 raise NotImplementedError(f'{estimator.__class__} has no CATE method.')
             else:
                 cates_df = estimator.estimate_cates()
+                # TODO: Work out how to handle CATE test results (just return the results df for now)
                 return cates_df
         else:
             ate, confidence_intervals = estimator.estimate_ate()
-            causal_test_result = CausalTestResult(estimator.treatment, estimator.outcome, estimator.treatment_values,
-                                                  estimator.control_values, estimator.adjustment_set, ate,
-                                                  confidence_intervals)
+            causal_test_result = CausalTestResult(
+                treatment=estimator.treatment,
+                outcome=estimator.outcome,
+                treatment_value=estimator.treatment_values,
+                control_value=estimator.control_values,
+                adjustment_set=estimator.adjustment_set,
+                ate=ate,
+                confidence_intervals=confidence_intervals)
+            # causal_test_result = CausalTestResult(minimal_adjustment_set, ate, confidence_intervals)
             # causal_test_result.apply_test_oracle_procedure(self.causal_test_case.expected_causal_effect)
         return causal_test_result
 
