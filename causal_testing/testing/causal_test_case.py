--- conflicted
+++ resolved
@@ -37,6 +37,11 @@
         assert (
             intervention is None or treatment_input_configuration is None
         ), "Cannot define both treatment configuration and intervention."
+        assert (
+            intervention is not None or treatment_input_configuration is not None
+        ), "Must define either a treatment configuration or intervention."
+        if intervention is not None:
+            assert isinstance(intervention, Intervention), f"Invervention must be an instance of class Intervention not {type(intervention)}"
 
         self.control_input_configuration = control_input_configuration
         self.expected_causal_effect = expected_causal_effect
@@ -56,35 +61,6 @@
     def execute(data):
         raise NotImplementedError("Need to implement execute.")
 
-<<<<<<< HEAD
-class CausalTestResult:
-    """ A container to hold the results of a causal test case. Every causal test case provides a point estimate of
-        the ATE, given a particular treatment, outcome, and adjustment set. Some but not all estimators can provide
-        confidence intervals. """
-
-    def __init__(self, adjustment_set: float, ate: float, confidence_intervals: [float, float] = None,
-                 confidence_level: float = None):
-        self.adjustment_set = adjustment_set
-        self.ate = ate
-        self.confidence_intervals = confidence_intervals
-        self.confidence_level = confidence_level
-
-    def __str__(self):
-        base_str = f"Adjustment set: {self.adjustment_set}\nATE: {self.ate}\n"
-        confidence_str = ""
-        if self.confidence_intervals:
-            confidence_str += f"Confidence intervals: {self.confidence_intervals}\n"
-        if self.confidence_level:
-            confidence_str += f"Confidence level: {self.confidence_level}"
-        return base_str + confidence_str
-
-    def apply_test_oracle_procedure(self, expected_causal_effect, *args, **kwargs) -> bool:
-        """ Based on the results of the causal test case, determine whether the test passes or fails. By default, we
-            check whether the casual estimate is equal to the expected causal effect. However, a user may override
-            this method to define precise oracles. """
-        # TODO: Work out the best way to implement test oracle procedure. A test oracle object?
-        return self.ate == expected_causal_effect
-=======
 
 class AbstractCausalTestCase:
     """
@@ -170,5 +146,4 @@
                     if v.name in run_columns
                 }
             )
-        return (concrete_tests, pd.DataFrame(runs, columns=run_columns))
->>>>>>> 8005e260
+        return (concrete_tests, pd.DataFrame(runs, columns=run_columns))