--- conflicted
+++ resolved
@@ -351,13 +351,8 @@
         """
         model = self._run_linear_regression()
         newline = "\n"
-<<<<<<< HEAD
-        treatment = [self.treatment]
-        if self.treatment in self.df.dtypes and str(self.df.dtypes[self.treatment]) == "object":
-=======
         patsy_md = ModelDesc.from_formula(self.treatment)
         if any((self.df.dtypes[factor.name()] == 'object' for factor in patsy_md.rhs_termlist[1].factors)):
->>>>>>> b066de44
             design_info = dmatrix(self.formula.split("~")[1], self.df).design_info
             treatment = design_info.column_names[design_info.term_name_slices[self.treatment]]
         else:
@@ -367,13 +362,6 @@
         ), f"{treatment} not in\n{'  ' + str(model.params.index).replace(newline, newline + '  ')}"
         unit_effect = model.params[treatment]  # Unit effect is the coefficient of the treatment
         [ci_low, ci_high] = self._get_confidence_intervals(model, treatment)
-<<<<<<< HEAD
-        if self.treatment not in self.df.dtypes or str(self.df.dtypes[self.treatment]) != "object":
-            unit_effect = unit_effect[0]
-            ci_low = ci_low[0]
-            ci_high = ci_high[0]
-=======
->>>>>>> b066de44
         return unit_effect, [ci_low, ci_high]
 
     def estimate_ate(self) -> tuple[pd.Series, list[pd.Series, pd.Series]]:
