--- conflicted
+++ resolved
@@ -224,19 +224,7 @@
         product_terms: list[tuple[Variable, Variable]] = None,
         intercept: int = 1,
     ):
-<<<<<<< HEAD
-        super().__init__(
-            treatment,
-            treatment_values,
-            control_values,
-            adjustment_set,
-            outcome,
-            df,
-            effect_modifiers,
-        )
-=======
         super().__init__(treatment, treatment_values, control_values, adjustment_set, outcome, df, effect_modifiers)
->>>>>>> 7906d99f
 
         if product_terms is None:
             product_terms = []
@@ -318,14 +306,9 @@
         model = self._run_linear_regression()
         unit_effect = model.params[list(self.treatment)].values[0]  # Unit effect is the coefficient of the treatment
         [ci_low, ci_high] = self._get_confidence_intervals(model)
-<<<<<<< HEAD
-        return (
-            unit_effect * self.treatment_values - unit_effect * self.control_values,
-            [ci_low, ci_high],
-        )
-=======
+
         return unit_effect * self.treatment_values - unit_effect * self.control_values, [ci_low, ci_high]
->>>>>>> 7906d99f
+
 
     def estimate_ate(self) -> tuple[float, list[float, float], float]:
         """Estimate the average treatment effect of the treatment on the outcome. That is, the change in outcome caused
@@ -548,14 +531,8 @@
         # Obtain CATES and confidence intervals
         conditional_ates = model.effect(effect_modifier_df, T0=self.control_values, T1=self.treatment_values).flatten()
         [ci_low, ci_high] = model.effect_interval(
-<<<<<<< HEAD
-            effect_modifier_df,
-            T0=self.control_values,
-            T1=self.treatment_values,
-            alpha=0.05,
-=======
+
             effect_modifier_df, T0=self.control_values, T1=self.treatment_values, alpha=0.05
->>>>>>> 7906d99f
         )
 
         # Merge results into a dataframe (CATE, confidence intervals, and effect modifier values)
