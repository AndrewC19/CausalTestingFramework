--- conflicted
+++ resolved
@@ -59,17 +59,9 @@
         :param dag_path: string path representation to the .dot file containing the Causal DAG
         :param data_path: string path representation to the data file
         """
-<<<<<<< HEAD
-        self.json_path = Path(json_path)
-        self.dag_path = Path(dag_path)
-        self.data_path = Path(data_path)
-
-    def set_variables(self, inputs: dict, outputs: dict, metas: dict):
-=======
         self.paths = JsonClassPaths(json_path=json_path, dag_path=dag_path, data_paths=data_paths)
 
     def set_variables(self, inputs: list[dict], outputs: list[dict], metas: list[dict]):
->>>>>>> 6764fb39
         """Populate the Causal Variables
         :param inputs:
         :param outputs:
