--- conflicted
+++ resolved
@@ -129,36 +129,7 @@
             test["estimator"] = estimators[test["estimator"]]
             if "mutations" in test:
                 if test["estimate_type"] == "coefficient":
-<<<<<<< HEAD
                     msg = self._run_coefficient_test(test=test, f_flag=f_flag, effects=effects)
-=======
-                    base_test_case = BaseTestCase(
-                        treatment_variable=next(self.scenario.variables[v] for v in test["mutations"]),
-                        outcome_variable=next(self.scenario.variables[v] for v in test["expected_effect"]),
-                        effect=test.get("effect", "direct"),
-                    )
-                    assert len(test["expected_effect"]) == 1, "Can only have one expected effect."
-                    causal_test_case = CausalTestCase(
-                        base_test_case=base_test_case,
-                        expected_causal_effect=next(
-                            effects[effect] for variable, effect in test["expected_effect"].items()
-                        ),
-                        estimate_type="coefficient",
-                        effect_modifier_configuration={
-                            self.scenario.variables[v] for v in test.get("effect_modifiers", [])
-                        },
-                    )
-                    result = self._execute_test_case(causal_test_case=causal_test_case, test=test, f_flag=f_flag)
-                    msg = (
-                        f"Executing test: {test['name']} \n"
-                        + f"  {causal_test_case} \n"
-                        + "  "
-                        + ("\n  ").join(str(result[1]).split("\n"))
-                        + "==============\n"
-                        + f"  Result: {'FAILED' if result[0] else 'Passed'}"
-                    )
-                    print(msg)
->>>>>>> d673d0af
                 else:
                     msg = self._run_ate_test(test=test, f_flag=f_flag, effects=effects, mutates=mutates)
                 self._append_to_file(msg, logging.INFO)
@@ -187,6 +158,7 @@
                     + f"control value = {test['control_value']}, treatment value = {test['treatment_value']} \n"
                     + f"Result: {'FAILED' if failed else 'Passed'}"
                 )
+                print(msg)
                 self._append_to_file(msg, logging.INFO)
 
     def _run_coefficient_test(self, test: dict, f_flag: bool, effects: dict):
