import numpy as np
import pandas as pd
import scipy
import os

from causal_testing.testing.estimators import LinearRegressionEstimator, CausalForestEstimator
from causal_testing.testing.causal_test_outcome import ExactValue, Positive, Negative, NoEffect, CausalTestOutcome
from causal_testing.testing.causal_test_result import CausalTestResult
from causal_testing.json_front.json_class import JsonUtility
from causal_testing.testing.estimators import Estimator
from causal_testing.specification.scenario import Scenario
from causal_testing.specification.variable import Input, Output, Meta

import logging

logger = logging.getLogger(__name__)
logging.basicConfig(level=logging.DEBUG, format="%(message)s")


class WidthHeightEstimator(LinearRegressionEstimator):
    """
    Extension of LinearRegressionEstimator class to include scenario specific user code
    """

    def add_modelling_assumptions(self):
        """
        Add modelling assumptions to the estimator. This is a list of strings which list the modelling assumptions that
        must hold if the resulting causal inference is to be considered valid.
        """
        self.modelling_assumptions += "The output varies according to 2i(w+h)"

    def estimate_ate(self) -> (float, [float, float], float):
        """Estimate the conditional average treatment effect of the treatment on the outcome. That is, the change
        in outcome caused by changing the treatment variable from the control value to the treatment value.
        :return: The conditional average treatment effect and the 95% Wald confidence intervals.
        """
        assert (
            self.effect_modifiers
        ), f"Must have at least one effect modifier to compute CATE - {self.effect_modifiers}."
        x = pd.DataFrame()
        x[self.treatment[0]] = [self.treatment_values, self.control_values]
        x["Intercept"] = 1
        for k, v in self.effect_modifiers.items():
            self.adjustment_set.add(k)
            x[k] = v
        if hasattr(self, "product_terms"):
            for a, b in self.product_terms:
                x[f"{a}*{b}"] = x[a] * x[b]

        x.drop(["width", "height"], axis=1, inplace=True)
        self.adjustment_set = {"width*intensity", "height*intensity"}

        logger.info("%s", x)
        logger.info("%s", self.adjustment_set)

        model = self._run_linear_regression()
        logger.info("%s", model.summary())
        y = model.predict(x)
        treatment_outcome = y.iloc[0]
        control_outcome = y.iloc[1]

        return treatment_outcome - control_outcome, None


class PoissonWidthHeight(CausalTestOutcome):
    """An extension of TestOutcome representing that the expected causal effect should be positive."""

    def __init__(self, tolerance=0.5):
        self.tolerance = tolerance
        self.i2c = None

    def apply(self, res: CausalTestResult) -> bool:
        # TODO: confidence intervals?
        logger.info("=== APPLYING ===")
        logger.info("effect_modifier_configuration", res.effect_modifier_configuration)
        effect_modifier_configuration = {k.name: v for k, v in res.effect_modifier_configuration.items()}
        c = res.treatment_value - res.control_value
        i = effect_modifier_configuration["intensity"]
        self.i2c = i * 2 * c
        logger.info("2ic: 2 * %s * %s = %s", i, c, self.i2c)
        logger.info("ate: %s", res.test_value.value)
        return np.isclose(res.test_value.value, self.i2c, atol=self.tolerance)

    def __str__(self):
        if self.i2c is None:
            return f"PoissonWidthHeight±{self.tolerance}"
        return f"PoissonWidthHeight:{self.i2c}±{self.tolerance}"


def populate_width_height(data):
    data["width_plus_height"] = data["width"] + data["height"]


def populate_num_lines_unit(data):
    area = data["width"] * data["height"]
    data["num_lines_unit"] = data["num_lines_abs"] / area


def populate_num_shapes_unit(data):
    area = data["width"] * data["height"]
    data["num_shapes_unit"] = data["num_shapes_abs"] / area


inputs = [
    {"name": "width", "datatype": float, "distribution": scipy.stats.uniform(0, 10)},
    {"name": "height", "datatype": float, "distribution": scipy.stats.uniform(0, 10)},
    {"name": "intensity", "datatype": float, "distribution": scipy.stats.uniform(0, 10)},
]

outputs = [{"name": "num_lines_abs", "datatype": float}, {"name": "num_shapes_abs", "datatype": float}]

metas = [
    {"name": "num_lines_unit", "datatype": float, "populate": populate_num_lines_unit},
    {"name": "num_shapes_unit", "datatype": float, "populate": populate_num_shapes_unit},
    {"name": "width_plus_height", "datatype": float, "populate": populate_width_height},
]

constraints = ["width > 0", "height > 0", "intensity > 0"]

effects = {
    "PoissonWidthHeight": PoissonWidthHeight(),
    "Positive": Positive(),
    "Negative": Negative(),
    "ExactValue4_05": ExactValue(4, tolerance=0.5),
    "NoEffect": NoEffect(),
}

estimators = {
    "WidthHeightEstimator": WidthHeightEstimator,
    "CausalForestEstimator": CausalForestEstimator,
    "LinearRegressionEstimator": LinearRegressionEstimator,
}

# Create input structure required to create a modelling scenario
modelling_inputs = (
    [Input(i["name"], i["datatype"], i["distribution"]) for i in inputs]
    + [Output(i["name"], i["datatype"]) for i in outputs]
<<<<<<< HEAD
    + [Meta(i["name"], i["datatype"], i["populate"]) for i in metas]
    if metas
    else list()
=======
    + ([Meta(i["name"], i["datatype"], [i["populate"]]) for i in metas] if metas else list())
>>>>>>> f1bf65ae
)

# Create modelling scenario to access z3 variable mirrors
modelling_scenario = Scenario(modelling_inputs, None)
modelling_scenario.setup_treatment_variables()

mutates = {
    "Increase": lambda x: modelling_scenario.treatment_variables[x].z3 > modelling_scenario.variables[x].z3,
    "ChangeByFactor(2)": lambda x: modelling_scenario.treatment_variables[x].z3
    == modelling_scenario.variables[x].z3 * 2,
}


class MyJsonUtility(JsonUtility):
    """Extension of JsonUtility class to add modelling assumptions to the estimator instance"""

    def add_modelling_assumptions(self, estimation_model: Estimator):
        # Add squared intensity term as a modelling assumption if intensity is the treatment of the test
        if "intensity" in estimation_model.treatment[0]:
            estimation_model.intercept = 0


def test_run_causal_tests():
    ROOT = os.path.realpath(os.path.dirname(__file__))

    log_path = f"{ROOT}/json_frontend.log"
    json_path = f"{ROOT}/causal_tests.json"
    dag_path = f"{ROOT}/dag.dot"
    data_path = f"{ROOT}/data.csv"

    json_utility = MyJsonUtility(log_path)  # Create an instance of the extended JsonUtility class
    json_utility.set_paths(
        json_path, dag_path, [data_path]
    )  # Set the path to the data.csv, dag.dot and causal_tests.json file

    # Load the Causal Variables into the JsonUtility class ready to be used in the tests
    json_utility.setup(scenario=modelling_scenario)  # Sets up all the necessary parts of the json_class needed to execute tests

    json_utility.generate_tests(effects, mutates, estimators, False)


if __name__ == "__main__":
    args = MyJsonUtility.get_args()
    json_utility = MyJsonUtility(args.log_path)  # Create an instance of the extended JsonUtility class
    json_utility.set_paths(
        args.json_path, args.dag_path, args.data_path
    )  # Set the path to the data.csv, dag.dot and causal_tests.json file

    # Load the Causal Variables into the JsonUtility class ready to be used in the tests
    json_utility.setup(scenario=modelling_scenario)  # Sets up all the necessary parts of the json_class needed to execute tests

    json_utility.generate_tests(effects, mutates, estimators, args.f)<|MERGE_RESOLUTION|>--- conflicted
+++ resolved
@@ -135,13 +135,7 @@
 modelling_inputs = (
     [Input(i["name"], i["datatype"], i["distribution"]) for i in inputs]
     + [Output(i["name"], i["datatype"]) for i in outputs]
-<<<<<<< HEAD
-    + [Meta(i["name"], i["datatype"], i["populate"]) for i in metas]
-    if metas
-    else list()
-=======
-    + ([Meta(i["name"], i["datatype"], [i["populate"]]) for i in metas] if metas else list())
->>>>>>> f1bf65ae
+    + ([Meta(i["name"], i["datatype"], i["populate"]) for i in metas] if metas else list())
 )
 
 # Create modelling scenario to access z3 variable mirrors
